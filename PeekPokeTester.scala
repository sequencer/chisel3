--- conflicted
+++ resolved
@@ -146,9 +146,7 @@
     if (!signal.isLit) backend.peek(signal, None) else signal.litValue()
   }
 
-<<<<<<< HEAD
   def peekAt[TT <: Bits](data: Mem[TT], off: Int): BigInt = {
-=======
   def peek(signal: Aggregate): IndexedSeq[BigInt] =  {
     signal.flatten map (x => backend.peek(x, None))
   }
@@ -194,7 +192,6 @@
   }
 
   def peekAt[T <: Bits](data: Mem[T], off: Int): BigInt = {
->>>>>>> 7da6a4fa
     backend.peek(data, Some(off))
   }
 
