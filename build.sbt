--- conflicted
+++ resolved
@@ -104,27 +104,11 @@
 
 lazy val coreMacros = (project in file("coreMacros")).
   settings(commonSettings: _*).
-<<<<<<< HEAD
-  settings(publishSettings: _*).
-  settings(
-    libraryDependencies += "org.scala-lang" % "scala-reflect" % scalaVersion.value,
-    publishArtifact := false
-  )
-
-lazy val chiselFrontend = (project in file("chiselFrontend")).
-  settings(commonSettings: _*).
-  settings(publishSettings: _*).
-  settings(
-    libraryDependencies += "org.scala-lang" % "scala-reflect" % scalaVersion.value,
-    publishArtifact := false
-  ).
-=======
   settings(publishArtifact := false)
 
 lazy val chiselFrontend = (project in file("chiselFrontend")).
   settings(commonSettings: _*).
   settings(publishArtifact := false).
->>>>>>> abb05d05
   dependsOn(coreMacros)
 
 // This will always be the root project, even if we are a sub-project.
