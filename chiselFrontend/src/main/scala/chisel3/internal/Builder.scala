// See LICENSE for license details.

package chisel3.internal

import scala.util.DynamicVariable
import scala.collection.mutable.{ArrayBuffer, HashMap}

import chisel3._
import core._
import firrtl._

private[chisel3] class Namespace(parent: Option[Namespace], keywords: Set[String]) {
  private val names = collection.mutable.HashMap[String, Long]()
  for (keyword <- keywords)
    names(keyword) = 1

  private def rename(n: String): String = {
    val index = names.getOrElse(n, 1L)
    val tryName = s"${n}_${index}"
    names(n) = index + 1
    if (this contains tryName) rename(n) else tryName
  }

  private def sanitize(s: String): String = {
    // TODO what character set does FIRRTL truly support? using ANSI C for now
    def legalStart(c: Char) = (c >= 'a' && c <= 'z') || (c >= 'A' && c <= 'Z') || c == '_'
    def legal(c: Char) = legalStart(c) || (c >= '0' && c <= '9')
    val res = s filter legal
    if (res.isEmpty || !legalStart(res.head)) s"_$res" else res
  }

  def contains(elem: String): Boolean = {
    names.contains(elem) || parent.map(_ contains elem).getOrElse(false)
  }

  def name(elem: String): String = {
    val sanitized = sanitize(elem)
    if (this contains sanitized) {
      name(rename(sanitized))
    } else {
      names(sanitized) = 1
      sanitized
    }
  }

  def child(kws: Set[String]): Namespace = new Namespace(Some(this), kws)
  def child: Namespace = child(Set())
}

private[chisel3] class IdGen {
  private var counter = -1L
  def next: Long = {
    counter += 1
    counter
  }
}

/** Public API to access Node/Signal names.
  * currently, the node's name, the full path name, and references to its parent Module and component.
  * These are only valid once the design has been elaborated, and should not be used during its construction.
  */
<<<<<<< HEAD
trait SignalId {
  def signalName: String
=======
trait InstanceId {
  def instanceName: String
>>>>>>> 16426b3a
  def pathName: String
  def parentPathName: String
  def parentModName: String
}

<<<<<<< HEAD
private[chisel3] trait HasId extends SignalId {
=======
private[chisel3] trait HasId extends InstanceId {
>>>>>>> 16426b3a
  private[chisel3] def _onModuleClose {} // scalastyle:ignore method.name
  private[chisel3] val _parent = Builder.dynamicContext.currentModule
  _parent.foreach(_.addId(this))

  private[chisel3] val _id = Builder.idGen.next
  override def hashCode: Int = _id.toInt
  override def equals(that: Any): Boolean = that match {
    case x: HasId => _id == x._id
    case _ => false
  }

  // Facilities for 'suggesting' a name to this.
  // Post-name hooks called to carry the suggestion to other candidates as needed
  private var suggested_name: Option[String] = None
  private val postname_hooks = scala.collection.mutable.ListBuffer.empty[String=>Unit]
  // Only takes the first suggestion!
  def suggestName(name: =>String): this.type = {
    if(suggested_name.isEmpty) suggested_name = Some(name)
    for(hook <- postname_hooks) { hook(name) }
    this
  }
  private[chisel3] def addPostnameHook(hook: String=>Unit): Unit = postname_hooks += hook

  // Uses a namespace to convert suggestion into a true name
  // Will not do any naming if the reference already assigned.
  // (e.g. tried to suggest a name to part of a Bundle)
  private[chisel3] def forceName(default: =>String, namespace: Namespace): Unit =
    if(_ref.isEmpty) {
      val candidate_name = suggested_name.getOrElse(default)
      val available_name = namespace.name(candidate_name)
      setRef(Ref(available_name))
    }

  private var _ref: Option[Arg] = None
  private[chisel3] def setRef(imm: Arg): Unit = _ref = Some(imm)
  private[chisel3] def setRef(parent: HasId, name: String): Unit = setRef(Slot(Node(parent), name))
  private[chisel3] def setRef(parent: HasId, index: Int): Unit = setRef(Index(Node(parent), ILit(index)))
  private[chisel3] def setRef(parent: HasId, index: UInt): Unit = setRef(Index(Node(parent), index.ref))
  private[chisel3] def getRef: Arg = _ref.get

  // Implementation of public methods.
<<<<<<< HEAD
  def signalName = _parent match {
    case None => getRef.name
    case Some(p) => p._component match {
      case None => throwException("signalName/pathName should be called after circuit elaboration")
      case Some(c) => getRef fullName c
    }
  }
  def pathName = _parent match {
    case None => signalName
    case Some(p) => s"${p.pathName}.$signalName"
  }
  def parentPathName = _parent match {
    case None => ""
    case Some(p) => p.pathName
  }
  def parentModName = _parent match {
    case None => ""
    case Some(p) => p._modName
=======
  def instanceName = _parent match {
    case Some(p) => p._component match {
      case Some(c) => getRef fullName c
      case None => throwException("signalName/pathName should be called after circuit elaboration")
    }
    case None => throwException("this cannot happen")
  }
  def pathName = _parent match {
    case None => instanceName
    case Some(p) => s"${p.pathName}.$instanceName"
  }
  def parentPathName = _parent match {
    case Some(p) => p.pathName
    case None => throwException(s"$instanceName doesn't have a parent")
  }
  def parentModName = _parent match {
    case Some(p) => p.modName
    case None => throwException(s"$instanceName doesn't have a parent")
>>>>>>> 16426b3a
  }
}

private[chisel3] class DynamicContext {
  val idGen = new IdGen
  val globalNamespace = new Namespace(None, Set())
  val components = ArrayBuffer[Component]()
  var currentModule: Option[Module] = None
  val annotations = ArrayBuffer[Annotation.Raw]()
  val errors = new ErrorLog
}

private[chisel3] object Builder {
  // All global mutable state must be referenced via dynamicContextVar!!
  private val dynamicContextVar = new DynamicVariable[Option[DynamicContext]](None)

  def dynamicContext: DynamicContext =
    dynamicContextVar.value getOrElse (new DynamicContext)
  def idGen: IdGen = dynamicContext.idGen
  def globalNamespace: Namespace = dynamicContext.globalNamespace
  def components: ArrayBuffer[Component] = dynamicContext.components

  def pushCommand[T <: Command](c: T): T = {
    dynamicContext.currentModule.foreach(_._commands += c)
    c
  }
  def pushOp[T <: Data](cmd: DefPrim[T]): T = pushCommand(cmd).id

  def errors: ErrorLog = dynamicContext.errors
  def error(m: => String): Unit = errors.error(m)

  def resolveAnnotations: Seq[Annotation.Resolved] = {
    dynamicContext.annotations.map { rawAnnotation => Annotation.resolve((rawAnnotation)) }.toSeq
  }

  def build[T <: Module](f: => T): Circuit = {
    dynamicContextVar.withValue(Some(new DynamicContext)) {
      errors.info("Elaborating design...")
      val mod = f
      mod.forceName(mod.name, globalNamespace)
      errors.checkpoint()
      errors.info("Done elaborating.")

      val resolvedAnnotations = resolveAnnotations
      Circuit(components.last.name, components, resolvedAnnotations)
    }
  }
}<|MERGE_RESOLUTION|>--- conflicted
+++ resolved
@@ -59,23 +59,14 @@
   * currently, the node's name, the full path name, and references to its parent Module and component.
   * These are only valid once the design has been elaborated, and should not be used during its construction.
   */
-<<<<<<< HEAD
-trait SignalId {
-  def signalName: String
-=======
 trait InstanceId {
   def instanceName: String
->>>>>>> 16426b3a
   def pathName: String
   def parentPathName: String
   def parentModName: String
 }
 
-<<<<<<< HEAD
-private[chisel3] trait HasId extends SignalId {
-=======
 private[chisel3] trait HasId extends InstanceId {
->>>>>>> 16426b3a
   private[chisel3] def _onModuleClose {} // scalastyle:ignore method.name
   private[chisel3] val _parent = Builder.dynamicContext.currentModule
   _parent.foreach(_.addId(this))
@@ -117,26 +108,6 @@
   private[chisel3] def getRef: Arg = _ref.get
 
   // Implementation of public methods.
-<<<<<<< HEAD
-  def signalName = _parent match {
-    case None => getRef.name
-    case Some(p) => p._component match {
-      case None => throwException("signalName/pathName should be called after circuit elaboration")
-      case Some(c) => getRef fullName c
-    }
-  }
-  def pathName = _parent match {
-    case None => signalName
-    case Some(p) => s"${p.pathName}.$signalName"
-  }
-  def parentPathName = _parent match {
-    case None => ""
-    case Some(p) => p.pathName
-  }
-  def parentModName = _parent match {
-    case None => ""
-    case Some(p) => p._modName
-=======
   def instanceName = _parent match {
     case Some(p) => p._component match {
       case Some(c) => getRef fullName c
@@ -155,7 +126,6 @@
   def parentModName = _parent match {
     case Some(p) => p.modName
     case None => throwException(s"$instanceName doesn't have a parent")
->>>>>>> 16426b3a
   }
 }
 
