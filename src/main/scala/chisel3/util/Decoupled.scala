// See LICENSE for license details.

/** Wrappers for ready-valid (Decoupled) interfaces and associated circuit generators using them.
  */

package chisel3.util

import chisel3._
import chisel3.NotStrict.CompileOptions

/** An I/O Bundle containing 'valid' and 'ready' signals that handshake
  * the transfer of data stored in the 'bits' subfield.
  * The base protocol implied by the directionality is that the consumer
  * uses the flipped interface. Actual semantics of ready/valid are
  * enforced via use of concrete subclasses.
  */
abstract class ReadyValidIO[+T <: Data](gen: T) extends Bundle
{
<<<<<<< HEAD
  val ready = Input(Bool())
  val valid = Output(Bool())
  val bits  = Output(gen.chiselCloneType)
  override def cloneType: this.type = DecoupledIO(gen).asInstanceOf[this.type]
}

object DecoupledIO {
  /** Adds a ready-valid handshaking protocol to any interface.
    * The standard used is that the consumer uses the flipped interface.
    */
  def apply[T <: Data](gen: T): DecoupledIO[T] = new DecoupledIO(gen)

  implicit class AddMethodsToDecoupled[T<:Data](val target: DecoupledIO[T]) extends AnyVal {
    def fire(): Bool = target.ready && target.valid

    /** push dat onto the output bits of this interface to let the consumer know it has happened.
      * @param dat the values to assign to bits.
      * @return    dat.
      */
    def enq(dat: T): T = {
      target.valid := Bool(true)
      target.bits := dat
      dat
    }
=======
  val ready = Bool(INPUT)
  val valid = Bool(OUTPUT)
  val bits  = gen.cloneType.asOutput
  def fire(dummy: Int = 0): Bool = ready && valid
}

/** A concrete subclass of ReadyValidIO signalling that the user expects a
  * "decoupled" interface: 'valid' indicates that the producer has
  * put valid data in 'bits', and 'ready' indicates that the consumer is ready
  * to accept the data this cycle. No requirements are placed on the signalling
  * of ready or valid.
  */
class DecoupledIO[+T <: Data](gen: T) extends ReadyValidIO[T](gen)
{
  override def cloneType: this.type = new DecoupledIO(gen).asInstanceOf[this.type]
}

/** This factory adds a decoupled handshaking protocol to a data bundle. */
object Decoupled
{
  /** Take any Data and wrap it in a DecoupledIO interface */
  def apply[T <: Data](gen: T): DecoupledIO[T] = new DecoupledIO(gen)

  /** Take an IrrevocableIO and cast it to a DecoupledIO.
    * This cast is only safe to do in cases where the IrrevocableIO
    * is being produced as an output.
    */
  def apply[T <: Data](irr: IrrevocableIO[T]): DecoupledIO[T] = {
    require(irr.bits.dir == OUTPUT, "Only safe to cast produced Irrevocable bits to Decoupled.")
    val d = Wire(new DecoupledIO(irr.bits))
    d.bits := irr.bits
    d.valid := irr.valid
    irr.ready := d.ready
    d
  }
}

/** A concrete subclass of ReadyValidIO that promises to not change
  * the value of 'bits' after a cycle where 'valid' is high and 'ready' is low.
  * Additionally, once 'valid' is raised it will never be lowered until after
  * 'ready' has also been raised.
  */
class IrrevocableIO[+T <: Data](gen: T) extends ReadyValidIO[T](gen)
{
  override def cloneType: this.type = new IrrevocableIO(gen).asInstanceOf[this.type]
}

/** Factory adds an irrevocable handshaking protocol to a data bundle. */
object Irrevocable
{
  def apply[T <: Data](gen: T): IrrevocableIO[T] = new IrrevocableIO(gen)
}


/** An I/O bundle for enqueuing data with valid/ready handshaking
  * Initialization must be handled, if necessary, by the parent circuit
  */
class EnqIO[T <: Data](gen: T) extends DecoupledIO(gen)
{
  /** push dat onto the output bits of this interface to let the consumer know it has happened.
    * @param dat the values to assign to bits.
    * @return    dat.
    */
  def enq(dat: T): T = { valid := Bool(true); bits := dat; dat }
>>>>>>> 2ff229da

    /** Indicate no enqueue occurs.  Valid is set to false, and all bits are set to zero.
      */
    def noenq(): Unit = {
      target.valid := Bool(false)
      // We want the type from the following, not any existing binding.
      target.bits := target.bits.cloneType.fromBits(0.asUInt)
    }

    /** Assert ready on this port and return the associated data bits.
      * This is typically used when valid has been asserted by the producer side.
      * @param b ignored
      * @return the data for this device,
      */
    def deq(): T = {
      target.ready := Bool(true)
      target.bits
    }

    /** Indicate no dequeue occurs. Ready is set to false
      */
    def nodeq(): Unit = {
      target.ready := Bool(false)
    }
  }
//  override def cloneType: this.type = {
//    DeqIO(gen).asInstanceOf[this.type]
//  }
}

object EnqIO {
  def apply[T<:Data](gen: T): DecoupledIO[T] = DecoupledIO(gen)
}
object DeqIO {
  def apply[T<:Data](gen: T): DecoupledIO[T] = Flipped(DecoupledIO(gen))
}

/** An I/O Bundle for Queues
  * @param gen The type of data to queue
  * @param entries The max number of entries in the queue */
class QueueIO[T <: Data](gen: T, entries: Int) extends Bundle
{
  /** I/O to enqueue data, is [[Chisel.DecoupledIO]] flipped */
  val enq = DeqIO(gen)
  /** I/O to enqueue data, is [[Chisel.DecoupledIO]]*/
  val deq = EnqIO(gen)
  /** The current amount of data in the queue */
  val count = Output(UInt.width(log2Up(entries + 1)))
}

/** A hardware module implementing a Queue
  * @param gen The type of data to queue
  * @param entries The max number of entries in the queue
  * @param pipe True if a single entry queue can run at full throughput (like a pipeline). The ''ready'' signals are
  * combinationally coupled.
  * @param flow True if the inputs can be consumed on the same cycle (the inputs "flow" through the queue immediately).
  * The ''valid'' signals are coupled.
  *
  * Example usage:
  *    {{{ val q = new Queue(UInt(), 16)
  *    q.io.enq <> producer.io.out
  *    consumer.io.in <> q.io.deq }}}
  */
class Queue[T <: Data](gen: T,
                       val entries: Int,
                       pipe: Boolean = false,
                       flow: Boolean = false,
                       override_reset: Option[Bool] = None)
extends Module(override_reset=override_reset) {
  def this(gen: T, entries: Int, pipe: Boolean, flow: Boolean, _reset: Bool) =
    this(gen, entries, pipe, flow, Some(_reset))

  val io = IO(new QueueIO(gen, entries))

  val ram = Mem(entries, gen)
  val enq_ptr = Counter(entries)
  val deq_ptr = Counter(entries)
  val maybe_full = Reg(init=Bool(false))

  val ptr_match = enq_ptr.value === deq_ptr.value
  val empty = ptr_match && !maybe_full
  val full = ptr_match && maybe_full
  val do_enq = Wire(init=io.enq.fire())
  val do_deq = Wire(init=io.deq.fire())

  when (do_enq) {
    ram(enq_ptr.value) := io.enq.bits
    enq_ptr.inc()
  }
  when (do_deq) {
    deq_ptr.inc()
  }
  when (do_enq != do_deq) {
    maybe_full := do_enq
  }

  io.deq.valid := !empty
  io.enq.ready := !full
  io.deq.bits := ram(deq_ptr.value)

  if (flow) {
    when (io.enq.valid) { io.deq.valid := Bool(true) }
    when (empty) {
      io.deq.bits := io.enq.bits
      do_deq := Bool(false)
      when (io.deq.ready) { do_enq := Bool(false) }
    }
  }

  if (pipe) {
    when (io.deq.ready) { io.enq.ready := Bool(true) }
  }

  val ptr_diff = enq_ptr.value - deq_ptr.value
  if (isPow2(entries)) {
    io.count := Cat(maybe_full && ptr_match, ptr_diff)
  } else {
    io.count := Mux(ptr_match,
                    Mux(maybe_full,
                      UInt(entries), UInt(0)),
                    Mux(deq_ptr.value > enq_ptr.value,
                      UInt(entries) + ptr_diff, ptr_diff))
  }
}

<<<<<<< HEAD
/** Generic hardware queue. Required parameter entries controls
  the depth of the queues. The width of the queue is determined
  from the inputs.

  Example usage:
     {{{ val q = Queue(DecoupledIO(UInt()), 16)
     q.io.enq <> producer.io.out
     consumer.io.in <> q.io.deq }}}
  */
object Queue
{
  def apply[T <: Data](enq: DecoupledIO[T], entries: Int = 2, pipe: Boolean = false): DecoupledIO[T]  = {
    val q = Module(new Queue(enq.bits.chiselCloneType, entries, pipe))
=======
/** Factory for a generic hardware queue. Required parameter 'entries' controls
  * the depth of the queues. The width of the queue is determined
  * from the input 'enq'.
  *
  * Example usage:
  *   {{{ consumer.io.in <> Queue(producer.io.out, 16) }}}
  */
object Queue
{
  /** Create a queue and supply a DecoupledIO containing the product. */
  def apply[T <: Data](
      enq: ReadyValidIO[T],
      entries: Int = 2,
      pipe: Boolean = false,
      flow: Boolean = false): DecoupledIO[T] = {
    val q = Module(new Queue(enq.bits.cloneType, entries, pipe, flow))
>>>>>>> 2ff229da
    q.io.enq.valid := enq.valid // not using <> so that override is allowed
    q.io.enq.bits := enq.bits
    enq.ready := q.io.enq.ready
    TransitName(q.io.deq, q)
  }

  /** Create a queue and supply a IrrevocableIO containing the product.
    * Casting from Decoupled is safe here because we know the Queue has
    * Irrevocable semantics; we didn't want to change the return type of
    * apply() for backwards compatibility reasons.
    */
  def irrevocable[T <: Data](
      enq: ReadyValidIO[T],
      entries: Int = 2,
      pipe: Boolean = false,
      flow: Boolean = false): IrrevocableIO[T] = {
    val deq = apply(enq, entries, pipe, flow)
    val irr = Wire(new IrrevocableIO(deq.bits))
    irr.bits := deq.bits
    irr.valid := deq.valid
    deq.ready := irr.ready
    irr
  }
}<|MERGE_RESOLUTION|>--- conflicted
+++ resolved
@@ -16,11 +16,9 @@
   */
 abstract class ReadyValidIO[+T <: Data](gen: T) extends Bundle
 {
-<<<<<<< HEAD
   val ready = Input(Bool())
   val valid = Output(Bool())
   val bits  = Output(gen.chiselCloneType)
-  override def cloneType: this.type = DecoupledIO(gen).asInstanceOf[this.type]
 }
 
 object DecoupledIO {
@@ -29,6 +27,19 @@
     */
   def apply[T <: Data](gen: T): DecoupledIO[T] = new DecoupledIO(gen)
 
+  /** Take an IrrevocableIO and cast it to a DecoupledIO.
+    * This cast is only safe to do in cases where the IrrevocableIO
+    * is being produced as an output.
+    */
+  def apply[T <: Data](irr: IrrevocableIO[T]): DecoupledIO[T] = {
+    require(getFirrtlDirection(irr.bits) == OUTPUT, "Only safe to cast produced Irrevocable bits to Decoupled.")
+    val d = Wire(new DecoupledIO(irr.bits))
+    d.bits := irr.bits
+    d.valid := irr.valid
+    irr.ready := d.ready
+    d
+  }
+
   implicit class AddMethodsToDecoupled[T<:Data](val target: DecoupledIO[T]) extends AnyVal {
     def fire(): Bool = target.ready && target.valid
 
@@ -41,11 +52,34 @@
       target.bits := dat
       dat
     }
-=======
-  val ready = Bool(INPUT)
-  val valid = Bool(OUTPUT)
-  val bits  = gen.cloneType.asOutput
-  def fire(dummy: Int = 0): Bool = ready && valid
+
+    /** Indicate no enqueue occurs.  Valid is set to false, and all bits are set to zero.
+      */
+    def noenq(): Unit = {
+      target.valid := Bool(false)
+      // We want the type from the following, not any existing binding.
+      target.bits := target.bits.cloneType.fromBits(0.asUInt)
+    }
+
+    /** Assert ready on this port and return the associated data bits.
+      * This is typically used when valid has been asserted by the producer side.
+      * @param b ignored
+      * @return the data for this device,
+      */
+    def deq(): T = {
+      target.ready := Bool(true)
+      target.bits
+    }
+
+    /** Indicate no dequeue occurs. Ready is set to false
+      */
+    def nodeq(): Unit = {
+      target.ready := Bool(false)
+    }
+  }
+//  override def cloneType: this.type = {
+//    DeqIO(gen).asInstanceOf[this.type]
+//  }
 }
 
 /** A concrete subclass of ReadyValidIO signalling that the user expects a
@@ -59,26 +93,6 @@
   override def cloneType: this.type = new DecoupledIO(gen).asInstanceOf[this.type]
 }
 
-/** This factory adds a decoupled handshaking protocol to a data bundle. */
-object Decoupled
-{
-  /** Take any Data and wrap it in a DecoupledIO interface */
-  def apply[T <: Data](gen: T): DecoupledIO[T] = new DecoupledIO(gen)
-
-  /** Take an IrrevocableIO and cast it to a DecoupledIO.
-    * This cast is only safe to do in cases where the IrrevocableIO
-    * is being produced as an output.
-    */
-  def apply[T <: Data](irr: IrrevocableIO[T]): DecoupledIO[T] = {
-    require(irr.bits.dir == OUTPUT, "Only safe to cast produced Irrevocable bits to Decoupled.")
-    val d = Wire(new DecoupledIO(irr.bits))
-    d.bits := irr.bits
-    d.valid := irr.valid
-    irr.ready := d.ready
-    d
-  }
-}
-
 /** A concrete subclass of ReadyValidIO that promises to not change
   * the value of 'bits' after a cycle where 'valid' is high and 'ready' is low.
   * Additionally, once 'valid' is raised it will never be lowered until after
@@ -93,48 +107,6 @@
 object Irrevocable
 {
   def apply[T <: Data](gen: T): IrrevocableIO[T] = new IrrevocableIO(gen)
-}
-
-
-/** An I/O bundle for enqueuing data with valid/ready handshaking
-  * Initialization must be handled, if necessary, by the parent circuit
-  */
-class EnqIO[T <: Data](gen: T) extends DecoupledIO(gen)
-{
-  /** push dat onto the output bits of this interface to let the consumer know it has happened.
-    * @param dat the values to assign to bits.
-    * @return    dat.
-    */
-  def enq(dat: T): T = { valid := Bool(true); bits := dat; dat }
->>>>>>> 2ff229da
-
-    /** Indicate no enqueue occurs.  Valid is set to false, and all bits are set to zero.
-      */
-    def noenq(): Unit = {
-      target.valid := Bool(false)
-      // We want the type from the following, not any existing binding.
-      target.bits := target.bits.cloneType.fromBits(0.asUInt)
-    }
-
-    /** Assert ready on this port and return the associated data bits.
-      * This is typically used when valid has been asserted by the producer side.
-      * @param b ignored
-      * @return the data for this device,
-      */
-    def deq(): T = {
-      target.ready := Bool(true)
-      target.bits
-    }
-
-    /** Indicate no dequeue occurs. Ready is set to false
-      */
-    def nodeq(): Unit = {
-      target.ready := Bool(false)
-    }
-  }
-//  override def cloneType: this.type = {
-//    DeqIO(gen).asInstanceOf[this.type]
-//  }
 }
 
 object EnqIO {
@@ -232,21 +204,6 @@
   }
 }
 
-<<<<<<< HEAD
-/** Generic hardware queue. Required parameter entries controls
-  the depth of the queues. The width of the queue is determined
-  from the inputs.
-
-  Example usage:
-     {{{ val q = Queue(DecoupledIO(UInt()), 16)
-     q.io.enq <> producer.io.out
-     consumer.io.in <> q.io.deq }}}
-  */
-object Queue
-{
-  def apply[T <: Data](enq: DecoupledIO[T], entries: Int = 2, pipe: Boolean = false): DecoupledIO[T]  = {
-    val q = Module(new Queue(enq.bits.chiselCloneType, entries, pipe))
-=======
 /** Factory for a generic hardware queue. Required parameter 'entries' controls
   * the depth of the queues. The width of the queue is determined
   * from the input 'enq'.
@@ -263,7 +220,6 @@
       pipe: Boolean = false,
       flow: Boolean = false): DecoupledIO[T] = {
     val q = Module(new Queue(enq.bits.cloneType, entries, pipe, flow))
->>>>>>> 2ff229da
     q.io.enq.valid := enq.valid // not using <> so that override is allowed
     q.io.enq.bits := enq.bits
     enq.ready := q.io.enq.ready
