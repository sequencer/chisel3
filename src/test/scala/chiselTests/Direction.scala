--- conflicted
+++ resolved
@@ -61,7 +61,6 @@
     elaborate(new TopDirectionOutput)
   }
 
-<<<<<<< HEAD
   property("Empty Vecs should not cause direction errors") {
     elaborate(new Module {
       val io = IO(new Bundle {
@@ -90,7 +89,8 @@
         val x = Flipped(new Bundle {})
       })
     })
-=======
+  }
+
   import chisel3.experimental.{MultiIOModule, DataMirror, Direction}
   import chisel3.core.SpecifiedDirection
 
@@ -162,6 +162,5 @@
         DataMirror.directionOf(data) shouldBe (dir)
       }
     }.asInstanceOf[MultiIOModule]) // The cast works around weird reflection behavior (bug?)
->>>>>>> 2f40920b
   }
 }