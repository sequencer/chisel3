// See LICENSE for license details.

package chiselTests

import chisel3._
import chisel3.experimental.RawModule
import chisel3.core.Binding.BindingException
import chisel3.testers.BasicTester
import chisel3.util._
import org.scalacheck.Shrink

class LitTesterMod(vecSize: Int) extends Module {
  val io = IO(new Bundle {
    val out = Output(Vec(vecSize, UInt()))
  })
  io.out := VecInit(Seq.fill(vecSize){0.U})
}

class RegTesterMod(vecSize: Int) extends Module {
  val io = IO(new Bundle {
    val in = Input(Vec(vecSize, UInt()))
    val out = Output(Vec(vecSize, UInt()))
  })
  val vecReg = RegNext(io.in, VecInit(Seq.fill(vecSize){0.U}))
  io.out := vecReg
}

class IOTesterMod(vecSize: Int) extends Module {
  val io = IO(new Bundle {
    val in = Input(Vec(vecSize, UInt()))
    val out = Output(Vec(vecSize, UInt()))
  })
  io.out := io.in
}

class OneBitUnitRegVec extends Module {
  val io = IO(new Bundle {
    val out = Output(UInt(1.W))
  })
  val oneBitUnitRegVec = Reg(Vec(1, UInt(1.W)))
  oneBitUnitRegVec(0) := 1.U(1.W)
  io.out := oneBitUnitRegVec(0)
}

class LitTester(w: Int, values: List[Int]) extends BasicTester {
  val dut = Module(new LitTesterMod(values.length))
  for (a <- dut.io.out)
    assert(a === 0.U)
  stop()
}

class RegTester(w: Int, values: List[Int]) extends BasicTester {
  val v = VecInit(values.map(_.U(w.W)))
  val dut = Module(new RegTesterMod(values.length))
  val doneReg = RegInit(false.B)
  dut.io.in := v
  when (doneReg) {
    for ((a,b) <- dut.io.out.zip(values))
      assert(a === b.U)
    stop()
  } .otherwise {
    doneReg := true.B
    for (a <- dut.io.out)
      assert(a === 0.U)
  }
}

class IOTester(w: Int, values: List[Int]) extends BasicTester {
  val v = VecInit(values.map(_.U(w.W))) // Does this need a Wire? No. It's a Vec of Lits and hence synthesizeable.
  val dut = Module(new IOTesterMod(values.length))
  dut.io.in := v
  for ((a,b) <- dut.io.out.zip(values)) {
    assert(a === b.U)
  }
  stop()
}

class IOTesterModFill(vecSize: Int) extends Module {
  // This should generate a BindingException when we attempt to wire up the Vec.fill elements
  //  since they're pure types and hence unsynthesizeable.
  val io = IO(new Bundle {
    val in = Input(VecInit(Seq.fill(vecSize) {UInt()}))
    val out = Output(VecInit(Seq.fill(vecSize) {UInt()}))
  })
  io.out := io.in
}

class ValueTester(w: Int, values: List[Int]) extends BasicTester {
  val v = VecInit(values.map(_.asUInt(w.W)))
  for ((a,b) <- v.zip(values)) {
    assert(a === b.asUInt)
  }
  stop()
}

class TabulateTester(n: Int) extends BasicTester {
  val v = VecInit(Range(0, n).map(i => (i*2).asUInt))
  val x = VecInit(Array.tabulate(n){ i => (i*2).asUInt })
  val u = VecInit.tabulate(n)(i => (i*2).asUInt)

  assert(v.asUInt() === x.asUInt())
  assert(v.asUInt() === u.asUInt())
  assert(x.asUInt() === u.asUInt())

  stop()
}

class ShiftRegisterTester(n: Int) extends BasicTester {
  val (cnt, wrap) = Counter(true.B, n*2)
  val shifter = Reg(Vec(n, UInt((log2Ceil(n) max 1).W)))
  (shifter, shifter drop 1).zipped.foreach(_ := _)
  shifter(n-1) := cnt
  when (cnt >= n.asUInt) {
    val expected = cnt - n.asUInt
    assert(shifter(0) === expected)
  }
  when (wrap) {
    stop()
  }
}

class HugeVecTester(n: Int) extends BasicTester {
  require(n > 0)
  val myVec = Wire(Vec(n, UInt()))
  myVec.foreach { x =>
    x := 123.U
    assert(x === 123.U)
  }
  stop()
}

class OneBitUnitRegVecTester extends BasicTester {
  val dut = Module(new OneBitUnitRegVec)
  assert(dut.io.out === 1.U)
  stop()
}

class ZeroEntryVecTester extends BasicTester {
  require(Vec(0, Bool()).getWidth == 0)

  val bundleWithZeroEntryVec = new Bundle {
    val foo = Bool()
    val bar = Vec(0, Bool())
  }
  require(0.U.asTypeOf(bundleWithZeroEntryVec).getWidth == 1)
  require(bundleWithZeroEntryVec.asUInt.getWidth == 1)

  val m = Module(new Module {
    val io = IO(Output(bundleWithZeroEntryVec))
    io.foo := false.B
  })
  WireInit(m.io.bar)

  stop()
}

class PassthroughModuleTester extends Module {
  val io = IO(Flipped(new PassthroughModuleIO))
  // This drives the input of a PassthroughModule
  io.in := 123.U
  assert(io.out === 123.U)
}


class ModuleIODynamicIndexTester(n: Int) extends BasicTester {
  val duts = VecInit(Seq.fill(n)(Module(new PassthroughModule).io))
  val tester = Module(new PassthroughModuleTester)

  val (cycle, done) = Counter(true.B, n)
  for ((m, i) <- duts.zipWithIndex) {
    when (cycle =/= i.U) {
      m.in := 0.U  // default
      assert(m.out === 0.U)
    } .otherwise {
      m.in := DontCare
    }
  }
  // only connect one dut per cycle
  duts(cycle) <> tester.io
  assert(duts(cycle).out === 123.U)

  when (done) { stop() }
}

class VecSpec extends ChiselPropSpec {
  // Disable shrinking on error.
  implicit val noShrinkListVal = Shrink[List[Int]](_ => Stream.empty)
  implicit val noShrinkInt = Shrink[Int](_ => Stream.empty)

  property("Vecs should be assignable") {
    forAll(safeUIntN(8)) { case(w: Int, v: List[Int]) =>
      assertTesterPasses{ new ValueTester(w, v) }
    }
  }

  property("Vecs should be passed through vec IO") {
    forAll(safeUIntN(8)) { case(w: Int, v: List[Int]) =>
      assertTesterPasses{ new IOTester(w, v) }
    }
  }

  property("Vec.fill with a pure type should generate an exception") {
    // We don't really need a sequence of random widths here, since any should throw an exception.
    forAll(safeUIntWidth) { case(w: Int) =>
      an[BindingException] should be thrownBy {
        elaborate(new IOTesterModFill(w))
      }
    }
  }

  property("A Reg of a Vec should operate correctly") {
    forAll(safeUIntN(8)) { case(w: Int, v: List[Int]) =>
      assertTesterPasses{ new RegTester(w, v) }
    }
  }

  property("A Vec of lit should operate correctly") {
    forAll(safeUIntN(8)) { case(w: Int, v: List[Int]) =>
      assertTesterPasses{ new LitTester(w, v) }
    }
  }

  property("Vecs should tabulate correctly") {
    forAll(smallPosInts) { (n: Int) => assertTesterPasses{ new TabulateTester(n) } }
  }

  property("Regs of vecs should be usable as shift registers") {
    forAll(smallPosInts) { (n: Int) => assertTesterPasses{ new ShiftRegisterTester(n) } }
  }

  property("Infering widths on huge Vecs should not cause a stack overflow") {
    assertTesterPasses { new HugeVecTester(10000) }
  }

  property("A Reg of a Vec of a single 1 bit element should compile and work") {
    assertTesterPasses{ new OneBitUnitRegVecTester }
  }

  property("A Vec with zero entries should compile and have zero width") {
    assertTesterPasses{ new ZeroEntryVecTester }
  }

  property("Dynamic indexing of a Vec of Module IOs should work") {
    assertTesterPasses{ new ModuleIODynamicIndexTester(4) }
  }

<<<<<<< HEAD
  property("An empty Vec should elaborate and generate firrtl") {

    class EmptyVec extends Module {
      val io = IO(new Bundle {
        val out = Output(UInt(1.W))
      })
      val emptyVec = Wire(Vec(Seq()))
    }
    val firrtl = generateFirrtl(new EmptyVec)
  }

  property("Accessing elements of an empty Vec should throw an exception") {

    class EmptyVecWithAccess extends Module {
      val io = IO(new Bundle {
        val out = Output(UInt(1.W))
      })
      val emptyVec = Vec(Seq())
      io.out := emptyVec(0)
    }
    an[IndexOutOfBoundsException] should be thrownBy {
      elaborate(new EmptyVecWithAccess)
    }
  }

  property("A Vec created with explicit members should elaborate and generate firrtl") {

    class ExplicitVecMembers extends Module {
      val io = IO(new Bundle {
        val out = Output(UInt(1.W))
      })
      val explicitVec = Vec(0.U(8.W), 1.U(8.W))
    }
    elaborate(new ExplicitVecMembers)
=======
  property("It should be possible to bulk connect a Vec and a Seq") {
    elaborate(new Module {
      val io = IO(new Bundle {
        val out = Output(Vec(4, UInt(8.W)))
      })
      val seq = Seq.fill(4)(0.U)
      io.out <> seq
    })
  }

  property("Bulk connecting a Vec and Seq of different sizes should report a ChiselException") {
    a [ChiselException] should be thrownBy {
      elaborate(new Module {
        val io = IO(new Bundle {
          val out = Output(Vec(4, UInt(8.W)))
        })
        val seq = Seq.fill(5)(0.U)
        io.out <> seq
      })
    }
>>>>>>> 639617ea
  }
}<|MERGE_RESOLUTION|>--- conflicted
+++ resolved
@@ -244,7 +244,6 @@
     assertTesterPasses{ new ModuleIODynamicIndexTester(4) }
   }
 
-<<<<<<< HEAD
   property("An empty Vec should elaborate and generate firrtl") {
 
     class EmptyVec extends Module {
@@ -279,7 +278,8 @@
       val explicitVec = Vec(0.U(8.W), 1.U(8.W))
     }
     elaborate(new ExplicitVecMembers)
-=======
+  }
+
   property("It should be possible to bulk connect a Vec and a Seq") {
     elaborate(new Module {
       val io = IO(new Bundle {
@@ -300,6 +300,5 @@
         io.out <> seq
       })
     }
->>>>>>> 639617ea
   }
 }